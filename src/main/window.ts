--- conflicted
+++ resolved
@@ -1,8 +1,4 @@
-<<<<<<< HEAD
-import electron, { BrowserWindow, shell } from "electron";
-=======
-import electron, { BrowserWindow, dialog } from "electron";
->>>>>>> ba6c63ec
+import electron, { BrowserWindow, dialog, shell } from "electron";
 import path from "path";
 import logger from "./logger";
 
@@ -25,15 +21,15 @@
     const idx = windows.findIndex(w => w === win);
     windows.splice(idx, 1);
   });
-<<<<<<< HEAD
+
+  win.webContents.on("crashed", e => {
+    logger.error("renderer process crashed", e);
+    dialog.showErrorBox("Bdash is crashed", "Unrecoverable error");
+  });
+
   win.webContents.on("will-navigate", (e, url) => {
     e.preventDefault();
     shell.openExternal(url);
-=======
-  win.webContents.on("crashed", e => {
-    logger.error("renderer process crashed", e);
-    dialog.showErrorBox("Bdash is crashed", "Unrecoverable error");
->>>>>>> ba6c63ec
   });
 
   windows.push(win);
